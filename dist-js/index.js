--- conflicted
+++ resolved
@@ -69,28 +69,6 @@
 	SeekMode[(SeekMode["End"] = 2)] = "End";
 })(SeekMode || (SeekMode = {}));
 function parseFileInfo(r) {
-<<<<<<< HEAD
-	return {
-		isFile: r.isFile,
-		isDirectory: r.isDirectory,
-		isSymlink: r.isSymlink,
-		size: r.size,
-		mtime: r.mtime !== null ? new Date(r.mtime) : null,
-		atime: r.atime !== null ? new Date(r.atime) : null,
-		birthtime: r.birthtime !== null ? new Date(r.birthtime) : null,
-		readonly: r.readonly,
-		fileAttributes: r.fileAttributes,
-		dev: r.dev,
-		ino: r.ino,
-		mode: r.mode,
-		nlink: r.nlink,
-		uid: r.uid,
-		gid: r.gid,
-		rdev: r.rdev,
-		blksize: r.blksize,
-		blocks: r.blocks,
-	};
-=======
     return {
         isFile: r.isFile,
         isDirectory: r.isDirectory,
@@ -111,7 +89,6 @@
         blksize: r.blksize,
         blocks: r.blocks
     };
->>>>>>> ddc3f8be
 }
 /**
  *  The Tauri abstraction for reading and writing files.
@@ -292,16 +269,6 @@
  * @since 2.0.0
  */
 async function create(path, options) {
-<<<<<<< HEAD
-	if (path instanceof URL && path.protocol !== "file:") {
-		throw new TypeError("Must be a file URL.");
-	}
-	const rid = await invoke("plugin:fs|create", {
-		path: path instanceof URL ? path.toString() : path,
-		options,
-	});
-	return new FileHandle(rid);
-=======
     if (path instanceof URL && path.protocol !== 'file:') {
         throw new TypeError('Must be a file URL.');
     }
@@ -310,7 +277,6 @@
         options
     });
     return new FileHandle(rid);
->>>>>>> ddc3f8be
 }
 /**
  * Open a file and resolve to an instance of {@linkcode FileHandle}. The
@@ -329,16 +295,6 @@
  * @since 2.0.0
  */
 async function open(path, options) {
-<<<<<<< HEAD
-	if (path instanceof URL && path.protocol !== "file:") {
-		throw new TypeError("Must be a file URL.");
-	}
-	const rid = await invoke("plugin:fs|open", {
-		path: path instanceof URL ? path.toString() : path,
-		options,
-	});
-	return new FileHandle(rid);
-=======
     if (path instanceof URL && path.protocol !== 'file:') {
         throw new TypeError('Must be a file URL.');
     }
@@ -347,7 +303,6 @@
         options
     });
     return new FileHandle(rid);
->>>>>>> ddc3f8be
 }
 /**
  * Copies the contents and permissions of one file to another specified path, by default creating a new file if needed, else overwriting.
@@ -360,19 +315,6 @@
  * @since 2.0.0
  */
 async function copyFile(fromPath, toPath, options) {
-<<<<<<< HEAD
-	if (
-		(fromPath instanceof URL && fromPath.protocol !== "file:") ||
-		(toPath instanceof URL && toPath.protocol !== "file:")
-	) {
-		throw new TypeError("Must be a file URL.");
-	}
-	await invoke("plugin:fs|copy_file", {
-		fromPath: fromPath instanceof URL ? fromPath.toString() : fromPath,
-		toPath: toPath instanceof URL ? toPath.toString() : toPath,
-		options,
-	});
-=======
     if ((fromPath instanceof URL && fromPath.protocol !== 'file:') ||
         (toPath instanceof URL && toPath.protocol !== 'file:')) {
         throw new TypeError('Must be a file URL.');
@@ -382,7 +324,6 @@
         toPath: toPath instanceof URL ? toPath.toString() : toPath,
         options
     });
->>>>>>> ddc3f8be
 }
 /**
  * Creates a new directory with the specified path.
@@ -395,15 +336,6 @@
  * @since 2.0.0
  */
 async function mkdir(path, options) {
-<<<<<<< HEAD
-	if (path instanceof URL && path.protocol !== "file:") {
-		throw new TypeError("Must be a file URL.");
-	}
-	await invoke("plugin:fs|mkdir", {
-		path: path instanceof URL ? path.toString() : path,
-		options,
-	});
-=======
     if (path instanceof URL && path.protocol !== 'file:') {
         throw new TypeError('Must be a file URL.');
     }
@@ -411,7 +343,6 @@
         path: path instanceof URL ? path.toString() : path,
         options
     });
->>>>>>> ddc3f8be
 }
 /**
  * Reads the directory given by path and returns an array of `DirEntry`.
@@ -436,15 +367,6 @@
  * @since 2.0.0
  */
 async function readDir(path, options) {
-<<<<<<< HEAD
-	if (path instanceof URL && path.protocol !== "file:") {
-		throw new TypeError("Must be a file URL.");
-	}
-	return await invoke("plugin:fs|read_dir", {
-		path: path instanceof URL ? path.toString() : path,
-		options,
-	});
-=======
     if (path instanceof URL && path.protocol !== 'file:') {
         throw new TypeError('Must be a file URL.');
     }
@@ -452,7 +374,6 @@
         path: path instanceof URL ? path.toString() : path,
         options
     });
->>>>>>> ddc3f8be
 }
 /**
  * Reads and resolves to the entire contents of a file as an array of bytes.
@@ -466,18 +387,6 @@
  * @since 2.0.0
  */
 async function readFile(path, options) {
-<<<<<<< HEAD
-	if (path instanceof URL && path.protocol !== "file:") {
-		throw new TypeError("Must be a file URL.");
-	}
-	const arr = await invoke("plugin:fs|read_file", {
-		path: path instanceof URL ? path.toString() : path,
-		options,
-	});
-	return arr instanceof ArrayBuffer
-		? new Uint8Array(arr)
-		: Uint8Array.from(arr);
-=======
     if (path instanceof URL && path.protocol !== 'file:') {
         throw new TypeError('Must be a file URL.');
     }
@@ -486,7 +395,6 @@
         options
     });
     return arr instanceof ArrayBuffer ? new Uint8Array(arr) : Uint8Array.from(arr);
->>>>>>> ddc3f8be
 }
 /**
  * Reads and returns the entire contents of a file as UTF-8 string.
@@ -499,15 +407,6 @@
  * @since 2.0.0
  */
 async function readTextFile(path, options) {
-<<<<<<< HEAD
-	if (path instanceof URL && path.protocol !== "file:") {
-		throw new TypeError("Must be a file URL.");
-	}
-	return await invoke("plugin:fs|read_text_file", {
-		path: path instanceof URL ? path.toString() : path,
-		options,
-	});
-=======
     if (path instanceof URL && path.protocol !== 'file:') {
         throw new TypeError('Must be a file URL.');
     }
@@ -515,7 +414,6 @@
         path: path instanceof URL ? path.toString() : path,
         options
     });
->>>>>>> ddc3f8be
 }
 /**
  * Returns an async {@linkcode AsyncIterableIterator} over the lines of a file as UTF-8 string.
@@ -533,37 +431,6 @@
  * @since 2.0.0
  */
 async function readTextFileLines(path, options) {
-<<<<<<< HEAD
-	if (path instanceof URL && path.protocol !== "file:") {
-		throw new TypeError("Must be a file URL.");
-	}
-	const pathStr = path instanceof URL ? path.toString() : path;
-	return await Promise.resolve({
-		path: pathStr,
-		rid: null,
-		async next() {
-			if (this.rid === null) {
-				this.rid = await invoke("plugin:fs|read_text_file_lines", {
-					path: pathStr,
-					options,
-				});
-			}
-			const [line, done] = await invoke(
-				"plugin:fs|read_text_file_lines_next",
-				{ rid: this.rid },
-			);
-			// an iteration is over, reset rid for next iteration
-			if (done) this.rid = null;
-			return {
-				value: done ? "" : line,
-				done,
-			};
-		},
-		[Symbol.asyncIterator]() {
-			return this;
-		},
-	});
-=======
     if (path instanceof URL && path.protocol !== 'file:') {
         throw new TypeError('Must be a file URL.');
     }
@@ -591,7 +458,6 @@
             return this;
         }
     });
->>>>>>> ddc3f8be
 }
 /**
  * Removes the named file or directory.
@@ -606,15 +472,6 @@
  * @since 2.0.0
  */
 async function remove(path, options) {
-<<<<<<< HEAD
-	if (path instanceof URL && path.protocol !== "file:") {
-		throw new TypeError("Must be a file URL.");
-	}
-	await invoke("plugin:fs|remove", {
-		path: path instanceof URL ? path.toString() : path,
-		options,
-	});
-=======
     if (path instanceof URL && path.protocol !== 'file:') {
         throw new TypeError('Must be a file URL.');
     }
@@ -622,7 +479,6 @@
         path: path instanceof URL ? path.toString() : path,
         options
     });
->>>>>>> ddc3f8be
 }
 /**
  * Renames (moves) oldpath to newpath. Paths may be files or directories.
@@ -640,19 +496,6 @@
  * @since 2.0.0
  */
 async function rename(oldPath, newPath, options) {
-<<<<<<< HEAD
-	if (
-		(oldPath instanceof URL && oldPath.protocol !== "file:") ||
-		(newPath instanceof URL && newPath.protocol !== "file:")
-	) {
-		throw new TypeError("Must be a file URL.");
-	}
-	await invoke("plugin:fs|rename", {
-		oldPath: oldPath instanceof URL ? oldPath.toString() : oldPath,
-		newPath: newPath instanceof URL ? newPath.toString() : newPath,
-		options,
-	});
-=======
     if ((oldPath instanceof URL && oldPath.protocol !== 'file:') ||
         (newPath instanceof URL && newPath.protocol !== 'file:')) {
         throw new TypeError('Must be a file URL.');
@@ -662,7 +505,6 @@
         newPath: newPath instanceof URL ? newPath.toString() : newPath,
         options
     });
->>>>>>> ddc3f8be
 }
 /**
  * Resolves to a {@linkcode FileInfo} for the specified `path`. Will always
@@ -678,19 +520,11 @@
  * @since 2.0.0
  */
 async function stat(path, options) {
-<<<<<<< HEAD
-	const res = await invoke("plugin:fs|stat", {
-		path: path instanceof URL ? path.toString() : path,
-		options,
-	});
-	return parseFileInfo(res);
-=======
     const res = await invoke('plugin:fs|stat', {
         path: path instanceof URL ? path.toString() : path,
         options
     });
     return parseFileInfo(res);
->>>>>>> ddc3f8be
 }
 /**
  * Resolves to a {@linkcode FileInfo} for the specified `path`. If `path` is a
@@ -707,19 +541,11 @@
  * @since 2.0.0
  */
 async function lstat(path, options) {
-<<<<<<< HEAD
-	const res = await invoke("plugin:fs|lstat", {
-		path: path instanceof URL ? path.toString() : path,
-		options,
-	});
-	return parseFileInfo(res);
-=======
     const res = await invoke('plugin:fs|lstat', {
         path: path instanceof URL ? path.toString() : path,
         options
     });
     return parseFileInfo(res);
->>>>>>> ddc3f8be
 }
 /**
  * Truncates or extends the specified file, to reach the specified `len`.
@@ -742,16 +568,6 @@
  * @since 2.0.0
  */
 async function truncate(path, len, options) {
-<<<<<<< HEAD
-	if (path instanceof URL && path.protocol !== "file:") {
-		throw new TypeError("Must be a file URL.");
-	}
-	await invoke("plugin:fs|truncate", {
-		path: path instanceof URL ? path.toString() : path,
-		len,
-		options,
-	});
-=======
     if (path instanceof URL && path.protocol !== 'file:') {
         throw new TypeError('Must be a file URL.');
     }
@@ -760,7 +576,6 @@
         len,
         options
     });
->>>>>>> ddc3f8be
 }
 /**
  * Write `data` to the given `path`, by default creating a new file if needed, else overwriting.
@@ -776,17 +591,6 @@
  * @since 2.0.0
  */
 async function writeFile(path, data, options) {
-<<<<<<< HEAD
-	if (path instanceof URL && path.protocol !== "file:") {
-		throw new TypeError("Must be a file URL.");
-	}
-	await invoke("plugin:fs|write_file", data, {
-		headers: {
-			path: path instanceof URL ? path.toString() : path,
-			options: JSON.stringify(options),
-		},
-	});
-=======
     if (path instanceof URL && path.protocol !== 'file:') {
         throw new TypeError('Must be a file URL.');
     }
@@ -796,7 +600,6 @@
             options: JSON.stringify(options)
         }
     });
->>>>>>> ddc3f8be
 }
 /**
   * Writes UTF-8 string `data` to the given `path`, by default creating a new file if needed, else overwriting.
@@ -810,16 +613,6 @@
   * @since 2.0.0
   */
 async function writeTextFile(path, data, options) {
-<<<<<<< HEAD
-	if (path instanceof URL && path.protocol !== "file:") {
-		throw new TypeError("Must be a file URL.");
-	}
-	await invoke("plugin:fs|write_text_file", {
-		path: path instanceof URL ? path.toString() : path,
-		data,
-		options,
-	});
-=======
     if (path instanceof URL && path.protocol !== 'file:') {
         throw new TypeError('Must be a file URL.');
     }
@@ -828,7 +621,6 @@
         data,
         options
     });
->>>>>>> ddc3f8be
 }
 /**
  * Check if a path exists.
@@ -842,18 +634,6 @@
  * @since 2.0.0
  */
 async function exists(path, options) {
-<<<<<<< HEAD
-	if (path instanceof URL && path.protocol !== "file:") {
-		throw new TypeError("Must be a file URL.");
-	}
-	return await invoke("plugin:fs|exists", {
-		path: path instanceof URL ? path.toString() : path,
-		options,
-	});
-}
-async function unwatch(rid) {
-	await invoke("plugin:fs|unwatch", { rid });
-=======
     if (path instanceof URL && path.protocol !== 'file:') {
         throw new TypeError('Must be a file URL.');
     }
@@ -864,7 +644,6 @@
 }
 async function unwatch(rid) {
     await invoke('plugin:fs|unwatch', { rid });
->>>>>>> ddc3f8be
 }
 /**
  * Watch changes (after a delay) on files or directories.
@@ -872,29 +651,6 @@
  * @since 2.0.0
  */
 async function watch(paths, cb, options) {
-<<<<<<< HEAD
-	const opts = {
-		recursive: false,
-		delayMs: 2000,
-		...options,
-	};
-	const watchPaths = Array.isArray(paths) ? paths : [paths];
-	for (const path of watchPaths) {
-		if (path instanceof URL && path.protocol !== "file:") {
-			throw new TypeError("Must be a file URL.");
-		}
-	}
-	const onEvent = new Channel();
-	onEvent.onmessage = cb;
-	const rid = await invoke("plugin:fs|watch", {
-		paths: watchPaths.map((p) => (p instanceof URL ? p.toString() : p)),
-		options: opts,
-		onEvent,
-	});
-	return () => {
-		void unwatch(rid);
-	};
-=======
     const opts = {
         recursive: false,
         delayMs: 2000,
@@ -916,7 +672,6 @@
     return () => {
         void unwatch(rid);
     };
->>>>>>> ddc3f8be
 }
 /**
  * Watch changes on files or directories.
@@ -924,29 +679,6 @@
  * @since 2.0.0
  */
 async function watchImmediate(paths, cb, options) {
-<<<<<<< HEAD
-	const opts = {
-		recursive: false,
-		...options,
-		delayMs: null,
-	};
-	const watchPaths = Array.isArray(paths) ? paths : [paths];
-	for (const path of watchPaths) {
-		if (path instanceof URL && path.protocol !== "file:") {
-			throw new TypeError("Must be a file URL.");
-		}
-	}
-	const onEvent = new Channel();
-	onEvent.onmessage = cb;
-	const rid = await invoke("plugin:fs|watch", {
-		paths: watchPaths.map((p) => (p instanceof URL ? p.toString() : p)),
-		options: opts,
-		onEvent,
-	});
-	return () => {
-		void unwatch(rid);
-	};
-=======
     const opts = {
         recursive: false,
         ...options,
@@ -968,7 +700,6 @@
     return () => {
         void unwatch(rid);
     };
->>>>>>> ddc3f8be
 }
 
 export {
