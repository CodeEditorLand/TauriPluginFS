/**
 * Access the file system.
 *
 * ## Security
 *
 * This module prevents path traversal, not allowing parent directory accessors to be used
 * (i.e. "/usr/path/to/../file" or "../path/to/file" paths are not allowed).
 * Paths accessed with this API must be either relative to one of the {@link BaseDirectory | base directories}
 * or created with the {@link https://v2.tauri.app/reference/javascript/api/namespacepath | path API}.
 *
 * The API has a scope configuration that forces you to restrict the paths that can be accessed using glob patterns.
 *
 * The scope configuration is an array of glob patterns describing folder paths that are allowed.
 * For instance, this scope configuration only allows accessing files on the
 * *databases* folder of the {@link https://v2.tauri.app/reference/javascript/api/namespacepath/#appdatadir | `$APPDATA` directory}:
 * ```json
 * {
 *   "plugins": {
 *     "fs": {
 *       "scope": ["$APPDATA/databases/*"]
 *     }
 *   }
 * }
 * ```
 *
 * Notice the use of the `$APPDATA` variable. The value is injected at runtime, resolving to the {@link https://v2.tauri.app/reference/javascript/api/namespacepath/#appdatadir | app data directory}.
 *
 * The available variables are:
 * {@linkcode https://v2.tauri.app/reference/javascript/api/namespacepath/#appconfigdir | $APPCONFIG},
 * {@linkcode https://v2.tauri.app/reference/javascript/api/namespacepath/#appdatadir | $APPDATA},
 * {@linkcode https://v2.tauri.app/reference/javascript/api/namespacepath/#applocaldatadir | $APPLOCALDATA},
 * {@linkcode https://v2.tauri.app/reference/javascript/api/namespacepath/#appcachedir | $APPCACHE},
 * {@linkcode https://v2.tauri.app/reference/javascript/api/namespacepath/#applogdir | $APPLOG},
 * {@linkcode https://v2.tauri.app/reference/javascript/api/namespacepath/#audiodir | $AUDIO},
 * {@linkcode https://v2.tauri.app/reference/javascript/api/namespacepath/#cachedir | $CACHE},
 * {@linkcode https://v2.tauri.app/reference/javascript/api/namespacepath/#configdir | $CONFIG},
 * {@linkcode https://v2.tauri.app/reference/javascript/api/namespacepath/#datadir | $DATA},
 * {@linkcode https://v2.tauri.app/reference/javascript/api/namespacepath/#localdatadir | $LOCALDATA},
 * {@linkcode https://v2.tauri.app/reference/javascript/api/namespacepath/#desktopdir | $DESKTOP},
 * {@linkcode https://v2.tauri.app/reference/javascript/api/namespacepath/#documentdir | $DOCUMENT},
 * {@linkcode https://v2.tauri.app/reference/javascript/api/namespacepath/#downloaddir | $DOWNLOAD},
 * {@linkcode https://v2.tauri.app/reference/javascript/api/namespacepath/#executabledir | $EXE},
 * {@linkcode https://v2.tauri.app/reference/javascript/api/namespacepath/#fontdir | $FONT},
 * {@linkcode https://v2.tauri.app/reference/javascript/api/namespacepath/#homedir | $HOME},
 * {@linkcode https://v2.tauri.app/reference/javascript/api/namespacepath/#picturedir | $PICTURE},
 * {@linkcode https://v2.tauri.app/reference/javascript/api/namespacepath/#publicdir | $PUBLIC},
 * {@linkcode https://v2.tauri.app/reference/javascript/api/namespacepath/#runtimedir | $RUNTIME},
 * {@linkcode https://v2.tauri.app/reference/javascript/api/namespacepath/#templatedir | $TEMPLATE},
 * {@linkcode https://v2.tauri.app/reference/javascript/api/namespacepath/#videodir | $VIDEO},
 * {@linkcode https://v2.tauri.app/reference/javascript/api/namespacepath/#resourcedir | $RESOURCE},
 * {@linkcode https://v2.tauri.app/reference/javascript/api/namespacepath/#tempdir | $TEMP}.
 *
 * Trying to execute any API with a URL not configured on the scope results in a promise rejection due to denied access.
 *
 * Note that this scope applies to **all** APIs on this module.
 *
 * @module
 */
import { BaseDirectory } from '@tauri-apps/api/path';
import { Resource } from '@tauri-apps/api/core';
declare enum SeekMode {
	Start = 0,
	Current = 1,
	End = 2,
}
/**
 * A FileInfo describes a file and is returned by `stat`, `lstat` or `fstat`.
 *
 * @since 2.0.0
 */
interface FileInfo {
	/**
	 * True if this is info for a regular file. Mutually exclusive to
	 * `FileInfo.isDirectory` and `FileInfo.isSymlink`.
	 */
	isFile: boolean;
	/**
	 * True if this is info for a regular directory. Mutually exclusive to
	 * `FileInfo.isFile` and `FileInfo.isSymlink`.
	 */
	isDirectory: boolean;
	/**
	 * True if this is info for a symlink. Mutually exclusive to
	 * `FileInfo.isFile` and `FileInfo.isDirectory`.
	 */
	isSymlink: boolean;
	/**
	 * The size of the file, in bytes.
	 */
	size: number;
	/**
	 * The last modification time of the file. This corresponds to the `mtime`
	 * field from `stat` on Linux/Mac OS and `ftLastWriteTime` on Windows. This
	 * may not be available on all platforms.
	 */
	mtime: Date | null;
	/**
	 * The last access time of the file. This corresponds to the `atime`
	 * field from `stat` on Unix and `ftLastAccessTime` on Windows. This may not
	 * be available on all platforms.
	 */
	atime: Date | null;
	/**
	 * The creation time of the file. This corresponds to the `birthtime`
	 * field from `stat` on Mac/BSD and `ftCreationTime` on Windows. This may
	 * not be available on all platforms.
	 */
	birthtime: Date | null;
	/** Whether this is a readonly (unwritable) file. */
	readonly: boolean;
	/**
	 * This field contains the file system attribute information for a file
	 * or directory. For possible values and their descriptions, see
	 * {@link https://docs.microsoft.com/en-us/windows/win32/fileio/file-attribute-constants | File Attribute Constants} in the Windows Dev Center
	 *
	 * #### Platform-specific
	 *
	 * - **macOS / Linux / Android / iOS:** Unsupported.
	 */
	fileAttributes: number | null;
	/**
	 * ID of the device containing the file.
	 *
	 * #### Platform-specific
	 *
	 * - **Windows:** Unsupported.
	 */
	dev: number | null;
	/**
	 * Inode number.
	 *
	 * #### Platform-specific
	 *
	 * - **Windows:** Unsupported.
	 */
	ino: number | null;
	/**
	 * The underlying raw `st_mode` bits that contain the standard Unix
	 * permissions for this file/directory.
	 *
	 * #### Platform-specific
	 *
	 * - **Windows:** Unsupported.
	 */
	mode: number | null;
	/**
	 * Number of hard links pointing to this file.
	 *
	 * #### Platform-specific
	 *
	 * - **Windows:** Unsupported.
	 */
	nlink: number | null;
	/**
	 * User ID of the owner of this file.
	 *
	 * #### Platform-specific
	 *
	 * - **Windows:** Unsupported.
	 */
	uid: number | null;
	/**
	 * Group ID of the owner of this file.
	 *
	 * #### Platform-specific
	 *
	 * - **Windows:** Unsupported.
	 */
	gid: number | null;
	/**
	 * Device ID of this file.
	 *
	 * #### Platform-specific
	 *
	 * - **Windows:** Unsupported.
	 */
	rdev: number | null;
	/**
	 * Blocksize for filesystem I/O.
	 *
	 * #### Platform-specific
	 *
	 * - **Windows:** Unsupported.
	 */
	blksize: number | null;
	/**
	 * Number of blocks allocated to the file, in 512-byte units.
	 *
	 * #### Platform-specific
	 *
	 * - **Windows:** Unsupported.
	 */
	blocks: number | null;
}
/**
 *  The Tauri abstraction for reading and writing files.
 *
 * @since 2.0.0
 */
declare class FileHandle extends Resource {
    /**
     * Reads up to `p.byteLength` bytes into `p`. It resolves to the number of
     * bytes read (`0` < `n` <= `p.byteLength`) and rejects if any error
     * encountered. Even if `read()` resolves to `n` < `p.byteLength`, it may
     * use all of `p` as scratch space during the call. If some data is
     * available but not `p.byteLength` bytes, `read()` conventionally resolves
     * to what is available instead of waiting for more.
     *
     * When `read()` encounters end-of-file condition, it resolves to EOF
     * (`null`).
     *
     * When `read()` encounters an error, it rejects with an error.
     *
     * Callers should always process the `n` > `0` bytes returned before
     * considering the EOF (`null`). Doing so correctly handles I/O errors that
     * happen after reading some bytes and also both of the allowed EOF
     * behaviors.
     *
     * @example
     * ```typescript
     * import { open, BaseDirectory } from "@tauri-apps/plugin-fs"
     * // if "$APP/foo/bar.txt" contains the text "hello world":
     * const file = await open("foo/bar.txt", { baseDir: BaseDirectory.AppConfig });
     * const buf = new Uint8Array(100);
     * const numberOfBytesRead = await file.read(buf); // 11 bytes
     * const text = new TextDecoder().decode(buf);  // "hello world"
     * await file.close();
     * ```
     *
     * @since 2.0.0
     */
    read(buffer: Uint8Array): Promise<number | null>;
    /**
     * Seek sets the offset for the next `read()` or `write()` to offset,
     * interpreted according to `whence`: `Start` means relative to the
     * start of the file, `Current` means relative to the current offset,
     * and `End` means relative to the end. Seek resolves to the new offset
     * relative to the start of the file.
     *
     * Seeking to an offset before the start of the file is an error. Seeking to
     * any positive offset is legal, but the behavior of subsequent I/O
     * operations on the underlying object is implementation-dependent.
     * It returns the number of cursor position.
     *
     * @example
     * ```typescript
     * import { open, SeekMode, BaseDirectory } from '@tauri-apps/plugin-fs';
     *
     * // Given hello.txt pointing to file with "Hello world", which is 11 bytes long:
     * const file = await open('hello.txt', { read: true, write: true, truncate: true, create: true, baseDir: BaseDirectory.AppLocalData });
     * await file.write(new TextEncoder().encode("Hello world"));
     *
     * // Seek 6 bytes from the start of the file
     * console.log(await file.seek(6, SeekMode.Start)); // "6"
     * // Seek 2 more bytes from the current position
     * console.log(await file.seek(2, SeekMode.Current)); // "8"
     * // Seek backwards 2 bytes from the end of the file
     * console.log(await file.seek(-2, SeekMode.End)); // "9" (e.g. 11-2)
     *
     * await file.close();
     * ```
     *
     * @since 2.0.0
     */
    seek(offset: number, whence: SeekMode): Promise<number>;
    /**
     * Returns a {@linkcode FileInfo } for this file.
     *
     * @example
     * ```typescript
     * import { open, BaseDirectory } from '@tauri-apps/plugin-fs';
     * const file = await open("file.txt", { read: true, baseDir: BaseDirectory.AppLocalData });
     * const fileInfo = await file.stat();
     * console.log(fileInfo.isFile); // true
     * await file.close();
     * ```
     *
     * @since 2.0.0
     */
    stat(): Promise<FileInfo>;
    /**
     * Truncates or extends this file, to reach the specified `len`.
     * If `len` is not specified then the entire file contents are truncated.
     *
     * @example
     * ```typescript
     * import { open, BaseDirectory } from '@tauri-apps/plugin-fs';
     *
     * // truncate the entire file
     * const file = await open("my_file.txt", { read: true, write: true, create: true, baseDir: BaseDirectory.AppLocalData });
     * await file.truncate();
     *
     * // truncate part of the file
     * const file = await open("my_file.txt", { read: true, write: true, create: true, baseDir: BaseDirectory.AppLocalData });
     * await file.write(new TextEncoder().encode("Hello World"));
     * await file.truncate(7);
     * const data = new Uint8Array(32);
     * await file.read(data);
     * console.log(new TextDecoder().decode(data)); // Hello W
     * await file.close();
     * ```
     *
     * @since 2.0.0
     */
    truncate(len?: number): Promise<void>;
    /**
     * Writes `p.byteLength` bytes from `p` to the underlying data stream. It
     * resolves to the number of bytes written from `p` (`0` <= `n` <=
     * `p.byteLength`) or reject with the error encountered that caused the
     * write to stop early. `write()` must reject with a non-null error if
     * would resolve to `n` < `p.byteLength`. `write()` must not modify the
     * slice data, even temporarily.
     *
     * @example
     * ```typescript
     * import { open, write, BaseDirectory } from '@tauri-apps/plugin-fs';
     * const encoder = new TextEncoder();
     * const data = encoder.encode("Hello world");
     * const file = await open("bar.txt", { write: true, baseDir: BaseDirectory.AppLocalData });
     * const bytesWritten = await file.write(data); // 11
     * await file.close();
     * ```
     *
     * @since 2.0.0
     */
    write(data: Uint8Array): Promise<number>;
}
/**
 * @since 2.0.0
 */
interface CreateOptions {
	/** Base directory for `path` */
	baseDir?: BaseDirectory;
}
/**
 * Creates a file if none exists or truncates an existing file and resolves to
 *  an instance of {@linkcode FileHandle }.
 *
 * @example
 * ```typescript
 * import { create, BaseDirectory } from "@tauri-apps/plugin-fs"
 * const file = await create("foo/bar.txt", { baseDir: BaseDirectory.AppConfig });
 * await file.write(new TextEncoder().encode("Hello world"));
 * await file.close();
 * ```
 *
 * @since 2.0.0
 */
declare function create(
	path: string | URL,
	options?: CreateOptions,
): Promise<FileHandle>;
/**
 * @since 2.0.0
 */
interface OpenOptions {
	/**
	 * Sets the option for read access. This option, when `true`, means that the
	 * file should be read-able if opened.
	 */
	read?: boolean;
	/**
	 * Sets the option for write access. This option, when `true`, means that
	 * the file should be write-able if opened. If the file already exists,
	 * any write calls on it will overwrite its contents, by default without
	 * truncating it.
	 */
	write?: boolean;
	/**
	 * Sets the option for the append mode. This option, when `true`, means that
	 * writes will append to a file instead of overwriting previous contents.
	 * Note that setting `{ write: true, append: true }` has the same effect as
	 * setting only `{ append: true }`.
	 */
	append?: boolean;
	/**
	 * Sets the option for truncating a previous file. If a file is
	 * successfully opened with this option set it will truncate the file to `0`
	 * size if it already exists. The file must be opened with write access
	 * for truncate to work.
	 */
	truncate?: boolean;
	/**
	 * Sets the option to allow creating a new file, if one doesn't already
	 * exist at the specified path. Requires write or append access to be
	 * used.
	 */
	create?: boolean;
	/**
	 * Defaults to `false`. If set to `true`, no file, directory, or symlink is
	 * allowed to exist at the target location. Requires write or append
	 * access to be used. When createNew is set to `true`, create and truncate
	 * are ignored.
	 */
	createNew?: boolean;
	/**
	 * Permissions to use if creating the file (defaults to `0o666`, before
	 * the process's umask).
	 * Ignored on Windows.
	 */
	mode?: number;
	/** Base directory for `path` */
	baseDir?: BaseDirectory;
}
/**
 * Open a file and resolve to an instance of {@linkcode FileHandle}. The
 * file does not need to previously exist if using the `create` or `createNew`
 * open options. It is the callers responsibility to close the file when finished
 * with it.
 *
 * @example
 * ```typescript
 * import { open, BaseDirectory } from "@tauri-apps/plugin-fs"
 * const file = await open("foo/bar.txt", { read: true, write: true, baseDir: BaseDirectory.AppLocalData });
 * // Do work with file
 * await file.close();
 * ```
 *
 * @since 2.0.0
 */
declare function open(
	path: string | URL,
	options?: OpenOptions,
): Promise<FileHandle>;
/**
 * @since 2.0.0
 */
interface CopyFileOptions {
	/** Base directory for `fromPath`. */
	fromPathBaseDir?: BaseDirectory;
	/** Base directory for `toPath`. */
	toPathBaseDir?: BaseDirectory;
}
/**
 * Copies the contents and permissions of one file to another specified path, by default creating a new file if needed, else overwriting.
 * @example
 * ```typescript
 * import { copyFile, BaseDirectory } from '@tauri-apps/plugin-fs';
 * await copyFile('app.conf', 'app.conf.bk', { fromPathBaseDir: BaseDirectory.AppConfig, toPathBaseDir: BaseDirectory.AppConfig });
 * ```
 *
 * @since 2.0.0
 */
declare function copyFile(
	fromPath: string | URL,
	toPath: string | URL,
	options?: CopyFileOptions,
): Promise<void>;
/**
 * @since 2.0.0
 */
interface MkdirOptions {
	/** Permissions to use when creating the directory (defaults to `0o777`, before the process's umask). Ignored on Windows. */
	mode?: number;
	/**
	 * Defaults to `false`. If set to `true`, means that any intermediate directories will also be created (as with the shell command `mkdir -p`).
	 * */
	recursive?: boolean;
	/** Base directory for `path` */
	baseDir?: BaseDirectory;
}
/**
 * Creates a new directory with the specified path.
 * @example
 * ```typescript
 * import { mkdir, BaseDirectory } from '@tauri-apps/plugin-fs';
 * await mkdir('users', { baseDir: BaseDirectory.AppLocalData });
 * ```
 *
 * @since 2.0.0
 */
declare function mkdir(
	path: string | URL,
	options?: MkdirOptions,
): Promise<void>;
/**
 * @since 2.0.0
 */
interface ReadDirOptions {
	/** Base directory for `path` */
	baseDir?: BaseDirectory;
}
/**
 * A disk entry which is either a file, a directory or a symlink.
 *
 * This is the result of the {@linkcode readDir}.
 *
 * @since 2.0.0
 */
interface DirEntry {
	/** The name of the entry (file name with extension or directory name). */
	name: string;
	/** Specifies whether this entry is a directory or not. */
	isDirectory: boolean;
	/** Specifies whether this entry is a file or not. */
	isFile: boolean;
	/** Specifies whether this entry is a symlink or not. */
	isSymlink: boolean;
}
/**
 * Reads the directory given by path and returns an array of `DirEntry`.
 * @example
 * ```typescript
 * import { readDir, BaseDirectory } from '@tauri-apps/plugin-fs';
 * import { join } from '@tauri-apps/api/path';
 * const dir = "users"
 * const entries = await readDir('users', { baseDir: BaseDirectory.AppLocalData });
 * processEntriesRecursively(dir, entries);
 * async function processEntriesRecursively(parent, entries) {
 *   for (const entry of entries) {
 *     console.log(`Entry: ${entry.name}`);
 *     if (entry.isDirectory) {
 *        const dir = await join(parent, entry.name);
 *       processEntriesRecursively(dir, await readDir(dir, { baseDir: BaseDirectory.AppLocalData }))
 *     }
 *   }
 * }
 * ```
 *
 * @since 2.0.0
 */
declare function readDir(
	path: string | URL,
	options?: ReadDirOptions,
): Promise<DirEntry[]>;
/**
 * @since 2.0.0
 */
interface ReadFileOptions {
	/** Base directory for `path` */
	baseDir?: BaseDirectory;
}
/**
 * Reads and resolves to the entire contents of a file as an array of bytes.
 * TextDecoder can be used to transform the bytes to string if required.
 * @example
 * ```typescript
 * import { readFile, BaseDirectory } from '@tauri-apps/plugin-fs';
 * const contents = await readFile('avatar.png', { baseDir: BaseDirectory.Resource });
 * ```
 *
 * @since 2.0.0
 */
declare function readFile(
	path: string | URL,
	options?: ReadFileOptions,
): Promise<Uint8Array>;
/**
 * Reads and returns the entire contents of a file as UTF-8 string.
 * @example
 * ```typescript
 * import { readTextFile, BaseDirectory } from '@tauri-apps/plugin-fs';
 * const contents = await readTextFile('app.conf', { baseDir: BaseDirectory.AppConfig });
 * ```
 *
 * @since 2.0.0
 */
declare function readTextFile(
	path: string | URL,
	options?: ReadFileOptions,
): Promise<string>;
/**
 * Returns an async {@linkcode AsyncIterableIterator} over the lines of a file as UTF-8 string.
 * @example
 * ```typescript
 * import { readTextFileLines, BaseDirectory } from '@tauri-apps/plugin-fs';
 * const lines = await readTextFileLines('app.conf', { baseDir: BaseDirectory.AppConfig });
 * for await (const line of lines) {
 *   console.log(line);
 * }
 * ```
 * You could also call {@linkcode AsyncIterableIterator.next} to advance the
 * iterator so you can lazily read the next line whenever you want.
 *
 * @since 2.0.0
 */
declare function readTextFileLines(
	path: string | URL,
	options?: ReadFileOptions,
): Promise<AsyncIterableIterator<string>>;
/**
 * @since 2.0.0
 */
interface RemoveOptions {
	/** Defaults to `false`. If set to `true`, path will be removed even if it's a non-empty directory. */
	recursive?: boolean;
	/** Base directory for `path` */
	baseDir?: BaseDirectory;
}
/**
 * Removes the named file or directory.
 * If the directory is not empty and the `recursive` option isn't set to true, the promise will be rejected.
 * @example
 * ```typescript
 * import { remove, BaseDirectory } from '@tauri-apps/plugin-fs';
 * await remove('users/file.txt', { baseDir: BaseDirectory.AppLocalData });
 * await remove('users', { baseDir: BaseDirectory.AppLocalData });
 * ```
 *
 * @since 2.0.0
 */
declare function remove(
	path: string | URL,
	options?: RemoveOptions,
): Promise<void>;
/**
 * @since 2.0.0
 */
interface RenameOptions {
	/** Base directory for `oldPath`. */
	oldPathBaseDir?: BaseDirectory;
	/** Base directory for `newPath`. */
	newPathBaseDir?: BaseDirectory;
}
/**
 * Renames (moves) oldpath to newpath. Paths may be files or directories.
 * If newpath already exists and is not a directory, rename() replaces it.
 * OS-specific restrictions may apply when oldpath and newpath are in different directories.
 *
 * On Unix, this operation does not follow symlinks at either path.
 *
 * @example
 * ```typescript
 * import { rename, BaseDirectory } from '@tauri-apps/plugin-fs';
 * await rename('avatar.png', 'deleted.png', { oldPathBaseDir: BaseDirectory.App, newPathBaseDir: BaseDirectory.AppLocalData });
 * ```
 *
 * @since 2.0.0
 */
declare function rename(
	oldPath: string | URL,
	newPath: string | URL,
	options?: RenameOptions,
): Promise<void>;
/**
 * @since 2.0.0
 */
interface StatOptions {
	/** Base directory for `path`. */
	baseDir?: BaseDirectory;
}
/**
 * Resolves to a {@linkcode FileInfo} for the specified `path`. Will always
 * follow symlinks but will reject if the symlink points to a path outside of the scope.
 *
 * @example
 * ```typescript
 * import { stat, BaseDirectory } from '@tauri-apps/plugin-fs';
 * const fileInfo = await stat("hello.txt", { baseDir: BaseDirectory.AppLocalData });
 * console.log(fileInfo.isFile); // true
 * ```
 *
 * @since 2.0.0
 */
declare function stat(
	path: string | URL,
	options?: StatOptions,
): Promise<FileInfo>;
/**
 * Resolves to a {@linkcode FileInfo} for the specified `path`. If `path` is a
 * symlink, information for the symlink will be returned instead of what it
 * points to.
 *
 * @example
 * ```typescript
 * import { lstat, BaseDirectory } from '@tauri-apps/plugin-fs';
 * const fileInfo = await lstat("hello.txt", { baseDir: BaseDirectory.AppLocalData });
 * console.log(fileInfo.isFile); // true
 * ```
 *
 * @since 2.0.0
 */
declare function lstat(
	path: string | URL,
	options?: StatOptions,
): Promise<FileInfo>;
/**
 * @since 2.0.0
 */
interface TruncateOptions {
	/** Base directory for `path`. */
	baseDir?: BaseDirectory;
}
/**
 * Truncates or extends the specified file, to reach the specified `len`.
 * If `len` is `0` or not specified, then the entire file contents are truncated.
 *
 * @example
 * ```typescript
 * import { truncate, readTextFile, writeTextFile, BaseDirectory } from '@tauri-apps/plugin-fs';
 * // truncate the entire file
 * await truncate("my_file.txt", 0, { baseDir: BaseDirectory.AppLocalData });
 *
 * // truncate part of the file
 * const filePath = "file.txt";
 * await writeTextFile(filePath, "Hello World", { baseDir: BaseDirectory.AppLocalData });
 * await truncate(filePath, 7, { baseDir: BaseDirectory.AppLocalData });
 * const data = await readTextFile(filePath, { baseDir: BaseDirectory.AppLocalData });
 * console.log(data);  // "Hello W"
 * ```
 *
 * @since 2.0.0
 */
declare function truncate(
	path: string | URL,
	len?: number,
	options?: TruncateOptions,
): Promise<void>;
/**
 * @since 2.0.0
 */
interface WriteFileOptions {
	/** Defaults to `false`. If set to `true`, will append to a file instead of overwriting previous contents. */
	append?: boolean;
	/** Sets the option to allow creating a new file, if one doesn't already exist at the specified path (defaults to `true`). */
	create?: boolean;
	/** Sets the option to create a new file, failing if it already exists. */
	createNew?: boolean;
	/** File permissions. Ignored on Windows. */
	mode?: number;
	/** Base directory for `path` */
	baseDir?: BaseDirectory;
}
/**
 * Write `data` to the given `path`, by default creating a new file if needed, else overwriting.
 * @example
 * ```typescript
 * import { writeFile, BaseDirectory } from '@tauri-apps/plugin-fs';
 *
 * let encoder = new TextEncoder();
 * let data = encoder.encode("Hello World");
 * await writeFile('file.txt', data, { baseDir: BaseDirectory.AppLocalData });
 * ```
 *
 * @since 2.0.0
 */
declare function writeFile(
	path: string | URL,
	data: Uint8Array,
	options?: WriteFileOptions,
): Promise<void>;
/**
  * Writes UTF-8 string `data` to the given `path`, by default creating a new file if needed, else overwriting.
    @example
  * ```typescript
  * import { writeTextFile, BaseDirectory } from '@tauri-apps/plugin-fs';
  *
  * await writeTextFile('file.txt', "Hello world", { baseDir: BaseDirectory.AppLocalData });
  * ```
  *
  * @since 2.0.0
  */
declare function writeTextFile(
	path: string | URL,
	data: string,
	options?: WriteFileOptions,
): Promise<void>;
/**
 * @since 2.0.0
 */
interface ExistsOptions {
	/** Base directory for `path`. */
	baseDir?: BaseDirectory;
}
/**
 * Check if a path exists.
 * @example
 * ```typescript
 * import { exists, BaseDirectory } from '@tauri-apps/plugin-fs';
 * // Check if the `$APPDATA/avatar.png` file exists
 * await exists('avatar.png', { baseDir: BaseDirectory.AppData });
 * ```
 *
 * @since 2.0.0
 */
declare function exists(
	path: string | URL,
	options?: ExistsOptions,
): Promise<boolean>;
/**
 * @since 2.0.0
 */
interface WatchOptions {
	/** Watch a directory recursively */
	recursive?: boolean;
	/** Base directory for `path` */
	baseDir?: BaseDirectory;
}
/**
 * @since 2.0.0
 */
interface DebouncedWatchOptions extends WatchOptions {
	/** Debounce delay */
	delayMs?: number;
}
/**
 * @since 2.0.0
 */
interface WatchEvent {
	type: WatchEventKind;
	paths: string[];
	attrs: unknown;
}
/**
 * @since 2.0.0
 */
<<<<<<< HEAD
type WatchEventKind =
	| "any"
	| {
			access: WatchEventKindAccess;
	  }
	| {
			create: WatchEventKindCreate;
	  }
	| {
			modify: WatchEventKindModify;
	  }
	| {
			remove: WatchEventKindRemove;
	  }
	| "other";
/**
 * @since 2.0.0
 */
type WatchEventKindAccess =
	| {
			kind: "any";
	  }
	| {
			kind: "close";
			mode: "any" | "execute" | "read" | "write" | "other";
	  }
	| {
			kind: "open";
			mode: "any" | "execute" | "read" | "write" | "other";
	  }
	| {
			kind: "other";
	  };
/**
 * @since 2.0.0
 */
type WatchEventKindCreate =
	| {
			kind: "any";
	  }
	| {
			kind: "file";
	  }
	| {
			kind: "folder";
	  }
	| {
			kind: "other";
	  };
/**
 * @since 2.0.0
 */
type WatchEventKindModify =
	| {
			kind: "any";
	  }
	| {
			kind: "data";
			mode: "any" | "size" | "content" | "other";
	  }
	| {
			kind: "metadata";
			mode:
				| "any"
				| "access-time"
				| "write-time"
				| "permissions"
				| "ownership"
				| "extended"
				| "other";
	  }
	| {
			kind: "rename";
			mode: "any" | "to" | "from" | "both" | "other";
	  }
	| {
			kind: "other";
	  };
/**
 * @since 2.0.0
 */
type WatchEventKindRemove =
	| {
			kind: "any";
	  }
	| {
			kind: "file";
	  }
	| {
			kind: "folder";
	  }
	| {
			kind: "other";
	  };
=======
type WatchEventKind = 'any' | {
    access: WatchEventKindAccess;
} | {
    create: WatchEventKindCreate;
} | {
    modify: WatchEventKindModify;
} | {
    remove: WatchEventKindRemove;
} | 'other';
/**
 * @since 2.0.0
 */
type WatchEventKindAccess = {
    kind: 'any';
} | {
    kind: 'close';
    mode: 'any' | 'execute' | 'read' | 'write' | 'other';
} | {
    kind: 'open';
    mode: 'any' | 'execute' | 'read' | 'write' | 'other';
} | {
    kind: 'other';
};
/**
 * @since 2.0.0
 */
type WatchEventKindCreate = {
    kind: 'any';
} | {
    kind: 'file';
} | {
    kind: 'folder';
} | {
    kind: 'other';
};
/**
 * @since 2.0.0
 */
type WatchEventKindModify = {
    kind: 'any';
} | {
    kind: 'data';
    mode: 'any' | 'size' | 'content' | 'other';
} | {
    kind: 'metadata';
    mode: 'any' | 'access-time' | 'write-time' | 'permissions' | 'ownership' | 'extended' | 'other';
} | {
    kind: 'rename';
    mode: 'any' | 'to' | 'from' | 'both' | 'other';
} | {
    kind: 'other';
};
/**
 * @since 2.0.0
 */
type WatchEventKindRemove = {
    kind: 'any';
} | {
    kind: 'file';
} | {
    kind: 'folder';
} | {
    kind: 'other';
};
>>>>>>> ddc3f8be
/**
 * @since 2.0.0
 */
type UnwatchFn = () => void;
/**
 * Watch changes (after a delay) on files or directories.
 *
 * @since 2.0.0
 */
declare function watch(
	paths: string | string[] | URL | URL[],
	cb: (event: WatchEvent) => void,
	options?: DebouncedWatchOptions,
): Promise<UnwatchFn>;
/**
 * Watch changes on files or directories.
 *
 * @since 2.0.0
 */
<<<<<<< HEAD
declare function watchImmediate(
	paths: string | string[] | URL | URL[],
	cb: (event: WatchEvent) => void,
	options?: WatchOptions,
): Promise<UnwatchFn>;
export type {
	CreateOptions,
	OpenOptions,
	CopyFileOptions,
	MkdirOptions,
	DirEntry,
	ReadDirOptions,
	ReadFileOptions,
	RemoveOptions,
	RenameOptions,
	StatOptions,
	TruncateOptions,
	WriteFileOptions,
	ExistsOptions,
	FileInfo,
	WatchOptions,
	DebouncedWatchOptions,
	WatchEvent,
	WatchEventKind,
	WatchEventKindAccess,
	WatchEventKindCreate,
	WatchEventKindModify,
	WatchEventKindRemove,
	UnwatchFn,
};
export {
	BaseDirectory,
	FileHandle,
	create,
	open,
	copyFile,
	mkdir,
	readDir,
	readFile,
	readTextFile,
	readTextFileLines,
	remove,
	rename,
	SeekMode,
	stat,
	lstat,
	truncate,
	writeFile,
	writeTextFile,
	exists,
	watch,
	watchImmediate,
};
=======
declare function watchImmediate(paths: string | string[] | URL | URL[], cb: (event: WatchEvent) => void, options?: WatchOptions): Promise<UnwatchFn>;
export type { CreateOptions, OpenOptions, CopyFileOptions, MkdirOptions, DirEntry, ReadDirOptions, ReadFileOptions, RemoveOptions, RenameOptions, StatOptions, TruncateOptions, WriteFileOptions, ExistsOptions, FileInfo, WatchOptions, DebouncedWatchOptions, WatchEvent, WatchEventKind, WatchEventKindAccess, WatchEventKindCreate, WatchEventKindModify, WatchEventKindRemove, UnwatchFn };
export { BaseDirectory, FileHandle, create, open, copyFile, mkdir, readDir, readFile, readTextFile, readTextFileLines, remove, rename, SeekMode, stat, lstat, truncate, writeFile, writeTextFile, exists, watch, watchImmediate };
>>>>>>> ddc3f8be
<|MERGE_RESOLUTION|>--- conflicted
+++ resolved
@@ -804,102 +804,6 @@
 /**
  * @since 2.0.0
  */
-<<<<<<< HEAD
-type WatchEventKind =
-	| "any"
-	| {
-			access: WatchEventKindAccess;
-	  }
-	| {
-			create: WatchEventKindCreate;
-	  }
-	| {
-			modify: WatchEventKindModify;
-	  }
-	| {
-			remove: WatchEventKindRemove;
-	  }
-	| "other";
-/**
- * @since 2.0.0
- */
-type WatchEventKindAccess =
-	| {
-			kind: "any";
-	  }
-	| {
-			kind: "close";
-			mode: "any" | "execute" | "read" | "write" | "other";
-	  }
-	| {
-			kind: "open";
-			mode: "any" | "execute" | "read" | "write" | "other";
-	  }
-	| {
-			kind: "other";
-	  };
-/**
- * @since 2.0.0
- */
-type WatchEventKindCreate =
-	| {
-			kind: "any";
-	  }
-	| {
-			kind: "file";
-	  }
-	| {
-			kind: "folder";
-	  }
-	| {
-			kind: "other";
-	  };
-/**
- * @since 2.0.0
- */
-type WatchEventKindModify =
-	| {
-			kind: "any";
-	  }
-	| {
-			kind: "data";
-			mode: "any" | "size" | "content" | "other";
-	  }
-	| {
-			kind: "metadata";
-			mode:
-				| "any"
-				| "access-time"
-				| "write-time"
-				| "permissions"
-				| "ownership"
-				| "extended"
-				| "other";
-	  }
-	| {
-			kind: "rename";
-			mode: "any" | "to" | "from" | "both" | "other";
-	  }
-	| {
-			kind: "other";
-	  };
-/**
- * @since 2.0.0
- */
-type WatchEventKindRemove =
-	| {
-			kind: "any";
-	  }
-	| {
-			kind: "file";
-	  }
-	| {
-			kind: "folder";
-	  }
-	| {
-			kind: "other";
-	  };
-=======
 type WatchEventKind = 'any' | {
     access: WatchEventKindAccess;
 } | {
@@ -964,7 +868,6 @@
 } | {
     kind: 'other';
 };
->>>>>>> ddc3f8be
 /**
  * @since 2.0.0
  */
@@ -984,62 +887,6 @@
  *
  * @since 2.0.0
  */
-<<<<<<< HEAD
-declare function watchImmediate(
-	paths: string | string[] | URL | URL[],
-	cb: (event: WatchEvent) => void,
-	options?: WatchOptions,
-): Promise<UnwatchFn>;
-export type {
-	CreateOptions,
-	OpenOptions,
-	CopyFileOptions,
-	MkdirOptions,
-	DirEntry,
-	ReadDirOptions,
-	ReadFileOptions,
-	RemoveOptions,
-	RenameOptions,
-	StatOptions,
-	TruncateOptions,
-	WriteFileOptions,
-	ExistsOptions,
-	FileInfo,
-	WatchOptions,
-	DebouncedWatchOptions,
-	WatchEvent,
-	WatchEventKind,
-	WatchEventKindAccess,
-	WatchEventKindCreate,
-	WatchEventKindModify,
-	WatchEventKindRemove,
-	UnwatchFn,
-};
-export {
-	BaseDirectory,
-	FileHandle,
-	create,
-	open,
-	copyFile,
-	mkdir,
-	readDir,
-	readFile,
-	readTextFile,
-	readTextFileLines,
-	remove,
-	rename,
-	SeekMode,
-	stat,
-	lstat,
-	truncate,
-	writeFile,
-	writeTextFile,
-	exists,
-	watch,
-	watchImmediate,
-};
-=======
 declare function watchImmediate(paths: string | string[] | URL | URL[], cb: (event: WatchEvent) => void, options?: WatchOptions): Promise<UnwatchFn>;
 export type { CreateOptions, OpenOptions, CopyFileOptions, MkdirOptions, DirEntry, ReadDirOptions, ReadFileOptions, RemoveOptions, RenameOptions, StatOptions, TruncateOptions, WriteFileOptions, ExistsOptions, FileInfo, WatchOptions, DebouncedWatchOptions, WatchEvent, WatchEventKind, WatchEventKindAccess, WatchEventKindCreate, WatchEventKindModify, WatchEventKindRemove, UnwatchFn };
-export { BaseDirectory, FileHandle, create, open, copyFile, mkdir, readDir, readFile, readTextFile, readTextFileLines, remove, rename, SeekMode, stat, lstat, truncate, writeFile, writeTextFile, exists, watch, watchImmediate };
->>>>>>> ddc3f8be
+export { BaseDirectory, FileHandle, create, open, copyFile, mkdir, readDir, readFile, readTextFile, readTextFileLines, remove, rename, SeekMode, stat, lstat, truncate, writeFile, writeTextFile, exists, watch, watchImmediate };