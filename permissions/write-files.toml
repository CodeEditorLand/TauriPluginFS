--- conflicted
+++ resolved
@@ -4,17 +4,6 @@
 identifier = "write-files"
 description = "This enables all file write related commands without any pre-configured accessible paths."
 commands.allow = [
-<<<<<<< HEAD
-	"create",
-	"copy_file",
-	"remove",
-	"rename",
-	"truncate",
-	"ftruncate",
-	"write",
-	"write_file",
-	"write_text_file",
-=======
   "create",
   "copy_file",
   "remove",
@@ -24,5 +13,4 @@
   "write",
   "write_file",
   "write_text_file",
->>>>>>> ddc3f8be
 ]