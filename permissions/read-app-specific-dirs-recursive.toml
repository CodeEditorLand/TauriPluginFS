--- conflicted
+++ resolved
@@ -7,21 +7,12 @@
 specific base directories. 
 """
 commands.allow = [
-<<<<<<< HEAD
-	"read_dir",
-	"read_file",
-	"read_text_file",
-	"read_text_file_lines",
-	"read_text_file_lines_next",
-	"exists",
-=======
   "read_dir",
   "read_file",
   "read_text_file",
   "read_text_file_lines",
   "read_text_file_lines_next",
   "exists",
->>>>>>> ddc3f8be
 ]
 
 [[permission.scope.allow]]
